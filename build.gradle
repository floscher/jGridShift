--- conflicted
+++ resolved
@@ -1,11 +1,7 @@
 apply plugin: 'java'
 apply plugin: 'eclipse'
 
-<<<<<<< HEAD
-version = '2.0.0-josm'
-=======
-version = '2.1.0'
->>>>>>> 088ac6ae
+version = '2.1.0-josm'
 sourceCompatibility = '1.7'
 
 eclipse {
