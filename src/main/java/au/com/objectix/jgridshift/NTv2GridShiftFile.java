/*
 * Copyright (c) 2003 Objectix Pty Ltd  All rights reserved.
 *
 * This library is free software; you can redistribute it and/or
 * modify it under the terms of the GNU Lesser General Public
 * License as published by the Free Software Foundation.
 *
 * THIS SOFTWARE IS PROVIDED "AS IS" AND ANY EXPRESSED OR IMPLIED
 * WARRANTIES, INCLUDING, BUT NOT LIMITED TO, THE IMPLIED WARRANTIES
 * OF MERCHANTABILITY AND FITNESS FOR A PARTICULAR PURPOSE ARE
 * DISCLAIMED.  IN NO EVENT SHALL OBJECTIX PTY LTD BE LIABLE FOR ANY
 * DIRECT, INDIRECT, INCIDENTAL, SPECIAL, EXEMPLARY, OR CONSEQUENTIAL
 * DAMAGES (INCLUDING, BUT NOT LIMITED TO, PROCUREMENT OF SUBSTITUTE
 * GOODS OR SERVICES; LOSS OF USE, DATA, OR PROFITS; OR BUSINESS
 * INTERRUPTION) HOWEVER CAUSED AND ON ANY THEORY OF LIABILITY,
 * WHETHER IN CONTRACT, STRICT LIABILITY, OR TORT (INCLUDING NEGLIGENCE
 * OR OTHERWISE) ARISING IN ANY WAY OUT OF THE USE OF THIS SOFTWARE,
 * EVEN IF ADVISED OF THE POSSIBILITY OF SUCH DAMAGE.
 */
package au.com.objectix.jgridshift;

import java.io.IOException;
import java.io.InputStream;
import java.io.Serializable;
import java.nio.charset.StandardCharsets;
import java.util.ArrayList;
import java.util.HashMap;
import java.util.List;
import java.util.Map;

/**
 * Models the NTv2 format Grid Shift File and exposes methods to shift
 * coordinate values using the Sub Grids contained in the file.
 * <p>
 * The principal reference for the alogrithms used is the 'GDAit Software
 * Architecture Manual' produced by the <a
 * href='http://www.sli.unimelb.edu.au/gda94'>Geomatics Department of the
 * University of Melbourne</a>
 * </p><p>
 * This library reads binary NTv2 Grid Shift files in Big Endian (Canadian
 * standard) or Little Endian (Australian Standard) format. The older
 * 'Australian' binary format is not supported, only the official Canadian
 * format, which is now also used for the national Australian Grid.
 * </p><p>
 * Grid Shift files can be read as InputStreams or RandomAccessFiles. Loading an
 * InputStream places all the required node information (accuracy data is
 * optional) into heap based Java arrays. This is the highest perfomance option,
 * and is useful for large volume transformations. Non-file data sources (eg
 * using an SQL Blob) are also supported through InputStream. The
 * RandomAccessFile option has a much smaller memory footprint as only the Sub
 * Grid headers are stored in memory, but transformation is slower because the
 * file must be read a number of times for each transformation.
 * </p><p>
 * Coordinates may be shifted Forward (ie from and to the Datums specified in
 * the Grid Shift File header) or Reverse. The reverse transformation uses an
 * iterative approach to approximate the Grid Shift, as the precise
 * transformation is based on 'from' datum coordinates.
 * </p><p>
 * Coordinates may be specified either in Seconds using Positive West Longitude
 * (the original NTv2 arrangement) or in decimal Degrees using Positive East
 * Longitude.
 * </p>
 *
 * @author Peter Yuill
 * Modifified for JOSM :
 * - removed the RandomAccessFile mode (Pieren)
 */
public class NTv2GridShiftFile implements Serializable {

<<<<<<< HEAD
  private static final long serialVersionUID = -6327285995870612675L;
=======
  private static final long serialVersionUID = 1L;
  private static final int REC_SIZE = 16;
  private String overviewHeaderCountId;
>>>>>>> 2e0add30
  private int overviewHeaderCount;
  private int subGridHeaderCount;
  private int subGridCount;
  private String shiftType;
  private String version;
  private String fromEllipsoid = "";
  private String toEllipsoid = "";
  private double fromSemiMajorAxis;
  private double fromSemiMinorAxis;
  private double toSemiMajorAxis;
  private double toSemiMinorAxis;

  private NTv2SubGrid[] topLevelSubGrid;
  private NTv2SubGrid lastSubGrid;

  /**
   * Constructs a new {@code NTv2GridShiftFile}.
   */
  public NTv2GridShiftFile() {
  }

  /**
   * Load a Grid Shift File from an InputStream. The Grid Shift node data is
   * stored in Java arrays, which will occupy about the same memory as the
   * original file with accuracy data included, and about half that with
   * accuracy data excluded. The size of the Australian national file is 4.5MB,
   * and the Canadian national file is 13.5MB
   * <p>The InputStream is closed by this method.</p>
   *
   * @param in Grid Shift File InputStream
   * @param loadAccuracy is Accuracy data to be loaded as well as shift data?
   * @throws IOException
   */
  public void loadGridShiftFile(InputStream in, boolean loadAccuracy) throws IOException {
    byte[] b8 = new byte[8];
    boolean bigEndian = true;
    fromEllipsoid = "";
    toEllipsoid = "";
    topLevelSubGrid = null;
<<<<<<< HEAD
    in.read(b8);
    String overviewHeaderCountId = new String(b8, StandardCharsets.UTF_8);
=======
    NTv2Util.readBytes(in, b8);
    overviewHeaderCountId = new String(b8, StandardCharsets.UTF_8);
>>>>>>> 2e0add30
    if (!"NUM_OREC".equals(overviewHeaderCountId)) {
      throw new IllegalArgumentException("Input file is not an NTv2 grid shift file");
    }
    NTv2Util.readBytes(in, b8);
    overviewHeaderCount = NTv2Util.getIntBE(b8, 0);
    if (overviewHeaderCount == 11) {
      bigEndian = true;
    } else {
      overviewHeaderCount = NTv2Util.getIntLE(b8, 0);
      if (overviewHeaderCount == 11) {
        bigEndian = false;
      } else {
        throw new IllegalArgumentException("Input file is not an NTv2 grid shift file");
      }
    }
    NTv2Util.readBytes(in, b8);
    NTv2Util.readBytes(in, b8);
    subGridHeaderCount = NTv2Util.getInt(b8, bigEndian);
    NTv2Util.readBytes(in, b8);
    NTv2Util.readBytes(in, b8);
    subGridCount = NTv2Util.getInt(b8, bigEndian);
    NTv2SubGrid[] subGrid = new NTv2SubGrid[subGridCount];
    NTv2Util.readBytes(in, b8);
    NTv2Util.readBytes(in, b8);
    shiftType = new String(b8, StandardCharsets.UTF_8);
    NTv2Util.readBytes(in, b8);
    NTv2Util.readBytes(in, b8);
    version = new String(b8, StandardCharsets.UTF_8);
    NTv2Util.readBytes(in, b8);
    NTv2Util.readBytes(in, b8);
    fromEllipsoid = new String(b8, StandardCharsets.UTF_8);
    NTv2Util.readBytes(in, b8);
    NTv2Util.readBytes(in, b8);
    toEllipsoid = new String(b8, StandardCharsets.UTF_8);
    NTv2Util.readBytes(in, b8);
    NTv2Util.readBytes(in, b8);
    fromSemiMajorAxis = NTv2Util.getDouble(b8, bigEndian);
    NTv2Util.readBytes(in, b8);
    NTv2Util.readBytes(in, b8);
    fromSemiMinorAxis = NTv2Util.getDouble(b8, bigEndian);
    NTv2Util.readBytes(in, b8);
    NTv2Util.readBytes(in, b8);
    toSemiMajorAxis = NTv2Util.getDouble(b8, bigEndian);
    NTv2Util.readBytes(in, b8);
    NTv2Util.readBytes(in, b8);
    toSemiMinorAxis = NTv2Util.getDouble(b8, bigEndian);

    for (int i = 0; i < subGridCount; i++) {
      subGrid[i] = new NTv2SubGrid(in, bigEndian, loadAccuracy);
    }
    topLevelSubGrid = createSubGridTree(subGrid);
    lastSubGrid = topLevelSubGrid[0];
  }

  /**
   * Create a tree of Sub Grids by adding each Sub Grid to its parent (where it
   * has one), and returning an array of the top level Sub Grids
   *
   * @param subGrid an array of all Sub Grids
   * @return an array of top level Sub Grids with lower level Sub Grids set.
   */
  private NTv2SubGrid[] createSubGridTree(NTv2SubGrid[] subGrid) {
    int topLevelCount = 0;
    Map<String, List<NTv2SubGrid>> subGridMap = new HashMap<>();
    for (int i = 0; i < subGrid.length; i++) {
      if ("NONE".equalsIgnoreCase(subGrid[i].getParentSubGridName())) {
        topLevelCount++;
      }
      subGridMap.put(subGrid[i].getSubGridName(), new ArrayList<NTv2SubGrid>());
    }
    NTv2SubGrid[] topLevelSubGrid = new NTv2SubGrid[topLevelCount];
    topLevelCount = 0;
    for (int i = 0; i < subGrid.length; i++) {
      if ("NONE".equalsIgnoreCase(subGrid[i].getParentSubGridName())) {
        topLevelSubGrid[topLevelCount++] = subGrid[i];
      } else {
        List<NTv2SubGrid> parent = subGridMap.get(subGrid[i].getParentSubGridName());
        parent.add(subGrid[i]);
      }
    }
    NTv2SubGrid[] nullArray = new NTv2SubGrid[0];
    for (int i = 0; i < subGrid.length; i++) {
      List<NTv2SubGrid> subSubGrids = subGridMap.get(subGrid[i].getSubGridName());
      if (!subSubGrids.isEmpty()) {
        NTv2SubGrid[] subGridArray = subSubGrids.toArray(nullArray);
        subGrid[i].setSubGridArray(subGridArray);
      }
    }
    return topLevelSubGrid;
  }

  /**
   * Shift a coordinate in the Forward direction of the Grid Shift File.
   *
   * @param gs A {@link NTv2GridShift} object containing the coordinate to shift
   * @return True if the coordinate is within a Sub Grid, false if not
   */
  public boolean gridShiftForward(NTv2GridShift gs) {
    // Try the last sub grid first, big chance the coord is still within it
    NTv2SubGrid subGrid = lastSubGrid.getSubGridForCoord(gs.getLonPositiveWestSeconds(), gs.getLatSeconds());
    if (subGrid == null) {
      subGrid = getSubGrid(gs.getLonPositiveWestSeconds(), gs.getLatSeconds());
    }
    if (subGrid == null) {
      return false;
    } else {
      subGrid.interpolateGridShift(gs);
      gs.setSubGridName(subGrid.getSubGridName());
      lastSubGrid = subGrid;
      return true;
    }
  }

  /**
   * Shift a coordinate in the Reverse direction of the Grid Shift File.
   *
   * @param gs A {@link NTv2GridShift} object containing the coordinate to shift
   * @return True if the coordinate is within a Sub Grid, false if not
   */
  public boolean gridShiftReverse(NTv2GridShift gs) {
    // set up the first estimate
    NTv2GridShift forwardGs = new NTv2GridShift();
    forwardGs.setLonPositiveWestSeconds(gs.getLonPositiveWestSeconds());
    forwardGs.setLatSeconds(gs.getLatSeconds());
    for (int i = 0; i < 4; i++) {
      if (!gridShiftForward(forwardGs)) {
        return false;
      }
      forwardGs.setLonPositiveWestSeconds(gs.getLonPositiveWestSeconds() - forwardGs.getLonShiftPositiveWestSeconds());
      forwardGs.setLatSeconds(gs.getLatSeconds() - forwardGs.getLatShiftSeconds());
    }
    gs.setLonShiftPositiveWestSeconds(-forwardGs.getLonShiftPositiveWestSeconds());
    gs.setLatShiftSeconds(-forwardGs.getLatShiftSeconds());
    gs.setLonAccuracyAvailable(forwardGs.isLonAccuracyAvailable());
    if (forwardGs.isLonAccuracyAvailable()) {
      gs.setLonAccuracySeconds(forwardGs.getLonAccuracySeconds());
    }
    gs.setLatAccuracyAvailable(forwardGs.isLatAccuracyAvailable());
    if (forwardGs.isLatAccuracyAvailable()) {
      gs.setLatAccuracySeconds(forwardGs.getLatAccuracySeconds());
    }
    return true;
  }

  /**
   * Find the finest {@link NTv2SubGrid} containing the coordinate, specified in Positive
   * West Seconds
   *
   * @param lon Longitude in Positive West Seconds
   * @param lat Latitude in Seconds
   * @return The NTv2SubGrid found or null
   */
  private NTv2SubGrid getSubGrid(double lon, double lat) {
    NTv2SubGrid sub = null;
    for (int i = 0; i < topLevelSubGrid.length; i++) {
      sub = topLevelSubGrid[i].getSubGridForCoord(lon, lat);
      if (sub != null) {
        break;
      }
    }
    return sub;
  }

  public boolean isLoaded() {
    return topLevelSubGrid != null;
  }

  public void unload() {
    topLevelSubGrid = null;
  }

  @Override
  public String toString() {
    StringBuilder buf = new StringBuilder("Headers  : ");
    buf.append(overviewHeaderCount);
    buf.append("\nSub Hdrs : ");
    buf.append(subGridHeaderCount);
    buf.append("\nSub Grids: ");
    buf.append(subGridCount);
    buf.append("\nType     : ");
    buf.append(shiftType);
    buf.append("\nVersion  : ");
    buf.append(version);
    buf.append("\nFr Ellpsd: ");
    buf.append(fromEllipsoid);
    buf.append("\nTo Ellpsd: ");
    buf.append(toEllipsoid);
    buf.append("\nFr Maj Ax: ");
    buf.append(fromSemiMajorAxis);
    buf.append("\nFr Min Ax: ");
    buf.append(fromSemiMinorAxis);
    buf.append("\nTo Maj Ax: ");
    buf.append(toSemiMajorAxis);
    buf.append("\nTo Min Ax: ");
    buf.append(toSemiMinorAxis);
    return buf.toString();
  }

  /**
   * Get a copy of the {@link NTv2SubGrid} tree for this file.
   *
   * @return a deep clone of the current NTv2SubGrid tree
   * @throws CloneNotSupportedException
   */
  public NTv2SubGrid[] getSubGridTree() throws CloneNotSupportedException {
    NTv2SubGrid[] clone = new NTv2SubGrid[topLevelSubGrid.length];
    for (int i = 0; i < topLevelSubGrid.length; i++) {
      clone[i] = (NTv2SubGrid) topLevelSubGrid[i].clone();
    }
    return clone;
  }

  public String getFromEllipsoid() {
    return fromEllipsoid;
  }

  public String getToEllipsoid() {
    return toEllipsoid;
  }
}<|MERGE_RESOLUTION|>--- conflicted
+++ resolved
@@ -67,13 +67,7 @@
  */
 public class NTv2GridShiftFile implements Serializable {
 
-<<<<<<< HEAD
-  private static final long serialVersionUID = -6327285995870612675L;
-=======
   private static final long serialVersionUID = 1L;
-  private static final int REC_SIZE = 16;
-  private String overviewHeaderCountId;
->>>>>>> 2e0add30
   private int overviewHeaderCount;
   private int subGridHeaderCount;
   private int subGridCount;
@@ -113,13 +107,8 @@
     fromEllipsoid = "";
     toEllipsoid = "";
     topLevelSubGrid = null;
-<<<<<<< HEAD
-    in.read(b8);
+    NTv2Util.readBytes(in, b8);
     String overviewHeaderCountId = new String(b8, StandardCharsets.UTF_8);
-=======
-    NTv2Util.readBytes(in, b8);
-    overviewHeaderCountId = new String(b8, StandardCharsets.UTF_8);
->>>>>>> 2e0add30
     if (!"NUM_OREC".equals(overviewHeaderCountId)) {
       throw new IllegalArgumentException("Input file is not an NTv2 grid shift file");
     }
