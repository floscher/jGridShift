--- conflicted
+++ resolved
@@ -203,15 +203,9 @@
    * <p>This method is thread safe for both memory based and file based node data.</p>
    * @param gs NTv2GridShift object containing the coordinate to shift and the shift values
    */
-<<<<<<< HEAD
   public void interpolateGridShift(NTv2GridShift gs) {
-    int lonIndex = (int)((gs.getLonPositiveWestSeconds() - minLon) / lonInterval);
-    int latIndex = (int)((gs.getLatSeconds() - minLat) / latInterval);
-=======
-  public void interpolateGridShift(NTv2GridShift gs) throws IOException {
     int lonIndex = (int) ((gs.getLonPositiveWestSeconds() - minLon) / lonInterval);
     int latIndex = (int) ((gs.getLatSeconds() - minLat) / latInterval);
->>>>>>> 789dd62c
 
     double x = (gs.getLonPositiveWestSeconds() - (minLon + (lonInterval * lonIndex))) / lonInterval;
     double y = (gs.getLatSeconds() - (minLat + (latInterval * latIndex))) / latInterval;
@@ -223,100 +217,22 @@
     int indexC = indexA + lonColumnCount;
     int indexD = indexC + 1;
 
-<<<<<<< HEAD
-    gs.setLonShiftPositiveWestSeconds(interpolate(lonShift[indexA], lonShift[indexB], lonShift[indexC], lonShift[indexD], X, Y));
-
-    gs.setLatShiftSeconds(interpolate(latShift[indexA], latShift[indexB], latShift[indexC], latShift[indexD], X, Y));
+    gs.setLonShiftPositiveWestSeconds(interpolate(lonShift[indexA], lonShift[indexB], lonShift[indexC], lonShift[indexD], x, y));
+
+    gs.setLatShiftSeconds(interpolate(latShift[indexA], latShift[indexB], latShift[indexC], latShift[indexD], x, y));
 
     if (lonAccuracy == null) {
       gs.setLonAccuracyAvailable(false);
     } else {
       gs.setLonAccuracyAvailable(true);
-      gs.setLonAccuracySeconds(interpolate(lonAccuracy[indexA], lonAccuracy[indexB], lonAccuracy[indexC], lonAccuracy[indexD], X, Y));
+      gs.setLonAccuracySeconds(interpolate(lonAccuracy[indexA], lonAccuracy[indexB], lonAccuracy[indexC], lonAccuracy[indexD], x, y));
     }
 
     if (latAccuracy == null) {
       gs.setLatAccuracyAvailable(false);
     } else {
       gs.setLatAccuracyAvailable(true);
-      gs.setLatAccuracySeconds(interpolate(latAccuracy[indexA], latAccuracy[indexB], latAccuracy[indexC], latAccuracy[indexD], X, Y));
-=======
-    if (raf == null) {
-      gs.setLonShiftPositiveWestSeconds(interpolate(lonShift[indexA], lonShift[indexB], lonShift[indexC], lonShift[indexD], x, y));
-
-      gs.setLatShiftSeconds(interpolate(latShift[indexA], latShift[indexB], latShift[indexC], latShift[indexD], x, y));
-
-      if (lonAccuracy == null) {
-        gs.setLonAccuracyAvailable(false);
-      } else {
-        gs.setLonAccuracyAvailable(true);
-        gs.setLonAccuracySeconds(interpolate(lonAccuracy[indexA], lonAccuracy[indexB], lonAccuracy[indexC], lonAccuracy[indexD], x, y));
-      }
-
-      if (latAccuracy == null) {
-        gs.setLatAccuracyAvailable(false);
-      } else {
-        gs.setLatAccuracyAvailable(true);
-        gs.setLatAccuracySeconds(interpolate(latAccuracy[indexA], latAccuracy[indexB], latAccuracy[indexC], latAccuracy[indexD], x, y));
-      }
-    } else {
-      synchronized(raf) {
-        byte[] b4 = new byte[4];
-        long nodeOffset = subGridOffset + (11 * REC_SIZE) + (indexA * REC_SIZE);
-        raf.seek(nodeOffset);
-        raf.read(b4);
-        float latShiftA = NTv2Util.getFloat(b4, bigEndian);
-        raf.read(b4);
-        float lonShiftA = NTv2Util.getFloat(b4, bigEndian);
-        raf.read(b4);
-        float latAccuracyA = NTv2Util.getFloat(b4, bigEndian);
-        raf.read(b4);
-        float lonAccuracyA = NTv2Util.getFloat(b4, bigEndian);
-
-        nodeOffset = subGridOffset + (11 * REC_SIZE) + (indexB * REC_SIZE);
-        raf.seek(nodeOffset);
-        raf.read(b4);
-        float latShiftB = NTv2Util.getFloat(b4, bigEndian);
-        raf.read(b4);
-        float lonShiftB = NTv2Util.getFloat(b4, bigEndian);
-        raf.read(b4);
-        float latAccuracyB = NTv2Util.getFloat(b4, bigEndian);
-        raf.read(b4);
-        float lonAccuracyB = NTv2Util.getFloat(b4, bigEndian);
-
-        nodeOffset = subGridOffset + (11 * REC_SIZE) + (indexC * REC_SIZE);
-        raf.seek(nodeOffset);
-        raf.read(b4);
-        float latShiftC = NTv2Util.getFloat(b4, bigEndian);
-        raf.read(b4);
-        float lonShiftC = NTv2Util.getFloat(b4, bigEndian);
-        raf.read(b4);
-        float latAccuracyC = NTv2Util.getFloat(b4, bigEndian);
-        raf.read(b4);
-        float lonAccuracyC = NTv2Util.getFloat(b4, bigEndian);
-
-        nodeOffset = subGridOffset + (11 * REC_SIZE) + (indexD * REC_SIZE);
-        raf.seek(nodeOffset);
-        raf.read(b4);
-        float latShiftD = NTv2Util.getFloat(b4, bigEndian);
-        raf.read(b4);
-        float lonShiftD = NTv2Util.getFloat(b4, bigEndian);
-        raf.read(b4);
-        float latAccuracyD = NTv2Util.getFloat(b4, bigEndian);
-        raf.read(b4);
-        float lonAccuracyD = NTv2Util.getFloat(b4, bigEndian);
-
-        gs.setLonShiftPositiveWestSeconds(interpolate(lonShiftA, lonShiftB, lonShiftC, lonShiftD, x, y));
-
-        gs.setLatShiftSeconds(interpolate(latShiftA, latShiftB, latShiftC, latShiftD, x, y));
-
-        gs.setLonAccuracyAvailable(true);
-        gs.setLonAccuracySeconds(interpolate(lonAccuracyA, lonAccuracyB, lonAccuracyC, lonAccuracyD, x, y));
-
-        gs.setLatAccuracyAvailable(true);
-        gs.setLatAccuracySeconds(interpolate(latAccuracyA, latAccuracyB, latAccuracyC, latAccuracyD, x, y));
-      }
->>>>>>> 789dd62c
+      gs.setLatAccuracySeconds(interpolate(latAccuracy[indexA], latAccuracy[indexB], latAccuracy[indexC], latAccuracy[indexD], x, y));
     }
   }
 
