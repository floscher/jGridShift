/*
 * Copyright (c) 2003 Objectix Pty Ltd  All rights reserved.
 *
 * This library is free software; you can redistribute it and/or
 * modify it under the terms of the GNU Lesser General Public
 * License as published by the Free Software Foundation.
 *
 * THIS SOFTWARE IS PROVIDED "AS IS" AND ANY EXPRESSED OR IMPLIED
 * WARRANTIES, INCLUDING, BUT NOT LIMITED TO, THE IMPLIED WARRANTIES
 * OF MERCHANTABILITY AND FITNESS FOR A PARTICULAR PURPOSE ARE
 * DISCLAIMED.  IN NO EVENT SHALL OBJECTIX PTY LTD BE LIABLE FOR ANY
 * DIRECT, INDIRECT, INCIDENTAL, SPECIAL, EXEMPLARY, OR CONSEQUENTIAL
 * DAMAGES (INCLUDING, BUT NOT LIMITED TO, PROCUREMENT OF SUBSTITUTE
 * GOODS OR SERVICES; LOSS OF USE, DATA, OR PROFITS; OR BUSINESS
 * INTERRUPTION) HOWEVER CAUSED AND ON ANY THEORY OF LIABILITY,
 * WHETHER IN CONTRACT, STRICT LIABILITY, OR TORT (INCLUDING NEGLIGENCE
 * OR OTHERWISE) ARISING IN ANY WAY OUT OF THE USE OF THIS SOFTWARE,
 * EVEN IF ADVISED OF THE POSSIBILITY OF SUCH DAMAGE.
 */
package au.com.objectix.jgridshift;

import java.io.IOException;
import java.io.InputStream;
import java.io.Serializable;
import java.nio.charset.StandardCharsets;
import java.util.Arrays;

/**
 * Models the NTv2 Sub Grid within a Grid Shift File
 *
 * @author Peter Yuill
 * Modified for JOSM :
 * - removed the RandomAccessFile mode (Pieren)
 */
public class NTv2SubGrid implements Cloneable, Serializable {

  private static final long serialVersionUID = 1L;

  private String subGridName;
  private String parentSubGridName;
  private String created;
  private String updated;
  private double minLat;
  private double maxLat;
  private double minLon;
  private double maxLon;
  private double latInterval;
  private double lonInterval;
  private int nodeCount;

  private int lonColumnCount;
  private int latRowCount;
  private float[] latShift;
  private float[] lonShift;
  private float[] latAccuracy;
  private float[] lonAccuracy;

  private NTv2SubGrid[] subGrid;

  /**
   * Construct a Sub Grid from an InputStream, loading the node data into
   * arrays in this object.
   *
   * @param in NTv2GridShiftFile InputStream
   * @param bigEndian is the file bigEndian?
   * @param loadAccuracy is the node Accuracy data to be loaded?
   * @throws IOException
   */
  public NTv2SubGrid(InputStream in, boolean bigEndian, boolean loadAccuracy) throws IOException {
    byte[] b8 = new byte[8];
    byte[] b4 = new byte[4];
    NTv2Util.readBytes(in, b8);
    NTv2Util.readBytes(in, b8);
    subGridName = new String(b8, StandardCharsets.UTF_8).trim();
    NTv2Util.readBytes(in, b8);
    NTv2Util.readBytes(in, b8);
    parentSubGridName = new String(b8, StandardCharsets.UTF_8).trim();
    NTv2Util.readBytes(in, b8);
    NTv2Util.readBytes(in, b8);
    created = new String(b8, StandardCharsets.UTF_8);
    NTv2Util.readBytes(in, b8);
    NTv2Util.readBytes(in, b8);
    updated = new String(b8, StandardCharsets.UTF_8);
    NTv2Util.readBytes(in, b8);
    NTv2Util.readBytes(in, b8);
    minLat = NTv2Util.getDouble(b8, bigEndian);
    NTv2Util.readBytes(in, b8);
    NTv2Util.readBytes(in, b8);
    maxLat = NTv2Util.getDouble(b8, bigEndian);
    NTv2Util.readBytes(in, b8);
    NTv2Util.readBytes(in, b8);
    minLon = NTv2Util.getDouble(b8, bigEndian);
    NTv2Util.readBytes(in, b8);
    NTv2Util.readBytes(in, b8);
    maxLon = NTv2Util.getDouble(b8, bigEndian);
    NTv2Util.readBytes(in, b8);
    NTv2Util.readBytes(in, b8);
    latInterval = NTv2Util.getDouble(b8, bigEndian);
    NTv2Util.readBytes(in, b8);
    NTv2Util.readBytes(in, b8);
    lonInterval = NTv2Util.getDouble(b8, bigEndian);
    lonColumnCount = 1 + (int)((maxLon - minLon) / lonInterval);
    latRowCount = 1 + (int)((maxLat - minLat) / latInterval);
    NTv2Util.readBytes(in, b8);
    NTv2Util.readBytes(in, b8);
    nodeCount = NTv2Util.getInt(b8, bigEndian);
    if (nodeCount != lonColumnCount * latRowCount) {
      throw new IllegalStateException("NTv2SubGrid " + subGridName + " has inconsistent grid dimesions");
    }
    latShift = new float[nodeCount];
    lonShift = new float[nodeCount];
    if (loadAccuracy) {
      latAccuracy = new float[nodeCount];
      lonAccuracy = new float[nodeCount];
    }

    for (int i = 0; i < nodeCount; i++) {
      // Read the grid file byte after byte. This is a workaround about a bug in
      // certain VM which are not able to read byte blocks when the resource file is
      // in a .jar file (Pieren)
      NTv2Util.readBytes(in, b4, 1);
      latShift[i] = NTv2Util.getFloat(b4, bigEndian);
      NTv2Util.readBytes(in, b4, 1);
      lonShift[i] = NTv2Util.getFloat(b4, bigEndian);
      NTv2Util.readBytes(in, b4, 1);
      if (loadAccuracy) {
        latAccuracy[i] = NTv2Util.getFloat(b4, bigEndian);
      }
      NTv2Util.readBytes(in, b4, 1);
      if (loadAccuracy) {
        lonAccuracy[i] = NTv2Util.getFloat(b4, bigEndian);
      }
    }
  }

  /**
   * Tests if a specified coordinate is within this Sub Grid
   * or one of its Sub Grids. If the coordinate is outside
   * this Sub Grid, null is returned. If the coordinate is
   * within this Sub Grid, but not within any of its Sub Grids,
   * this Sub Grid is returned. If the coordinate is within
   * one of this Sub Grid's Sub Grids, the method is called
   * recursively on the child Sub Grid.
   *
   * @param lon Longitude in Positive West Seconds
   * @param lat Latitude in Seconds
   * @return the Sub Grid containing the Coordinate or null
   */
  public NTv2SubGrid getSubGridForCoord(double lon, double lat) {
    if (isCoordWithin(lon, lat)) {
      if (subGrid == null) {
        return this;
      } else {
        for (NTv2SubGrid s : subGrid) {
          if (s.isCoordWithin(lon, lat)) {
            return s.getSubGridForCoord(lon, lat);
          }
        }
        return this;
      }
    } else {
      return null;
    }
  }

  /**
   * Tests if a specified coordinate is within this Sub Grid.
   * A coordinate on either outer edge (maximum Latitude or
   * maximum Longitude) is deemed to be outside the grid.
   *
   * @param lon Longitude in Positive West Seconds
   * @param lat Latitude in Seconds
   * @return true or false
   */
  private boolean isCoordWithin(double lon, double lat) {
    return (lon >= minLon) && (lon < maxLon) && (lat >= minLat) && (lat < maxLat);
  }

  /**
   * Bi-Linear interpolation of four nearest node values as described in
   * 'GDAit Software Architecture Manual' produced by the
   * <a href='http://www.dtpli.vic.gov.au/property-and-land-titles/geodesy/geocentric-datum-of-australia-1994-gda94/gda94-useful-tools'>
   * Geomatics Department of the University of Melbourne</a>
   * @param a value at the A node
   * @param b value at the B node
   * @param c value at the C node
   * @param d value at the D node
   * @param X Longitude factor
   * @param Y Latitude factor
   * @return interpolated value
   */
  private final double interpolate(float a, float b, float c, float d, double X, double Y) {
    return (double)a + (((double)b - (double)a) * X) + (((double)c - (double)a) * Y) +
      (((double)a + (double)d - (double)b - (double)c) * X * Y);
  }

  /**
   * Interpolate shift and accuracy values for a coordinate in the 'from' datum
   * of the NTv2GridShiftFile. The algorithm is described in 'GDAit Software Architecture Manual' produced by the
   * <a href='http://www.dtpli.vic.gov.au/property-and-land-titles/geodesy/geocentric-datum-of-australia-1994-gda94/gda94-useful-tools'>
   * Geomatics Department of the University of Melbourne</a>
   * <p>This method is thread safe for both memory based and file based node data.</p>
   * @param gs NTv2GridShift object containing the coordinate to shift and the shift values
<<<<<<< HEAD
   * @return the NTv2GridShift object supplied, with values updated.
   */
  public NTv2GridShift interpolateGridShift(NTv2GridShift gs) {
=======
   * @throws IOException
   */
  public void interpolateGridShift(NTv2GridShift gs) throws IOException {
>>>>>>> 7c7ae660
    int lonIndex = (int)((gs.getLonPositiveWestSeconds() - minLon) / lonInterval);
    int latIndex = (int)((gs.getLatSeconds() - minLat) / latInterval);

    double X = (gs.getLonPositiveWestSeconds() - (minLon + (lonInterval * lonIndex))) / lonInterval;
    double Y = (gs.getLatSeconds() - (minLat + (latInterval * latIndex))) / latInterval;

    // Find the nodes at the four corners of the cell

    int indexA = lonIndex + (latIndex * lonColumnCount);
    int indexB = indexA + 1;
    int indexC = indexA + lonColumnCount;
    int indexD = indexC + 1;

      gs.setLonShiftPositiveWestSeconds(interpolate(lonShift[indexA], lonShift[indexB], lonShift[indexC], lonShift[indexD], X, Y));

      gs.setLatShiftSeconds(interpolate(latShift[indexA], latShift[indexB], latShift[indexC], latShift[indexD], X, Y));

      if (lonAccuracy == null) {
        gs.setLonAccuracyAvailable(false);
      } else {
        gs.setLonAccuracyAvailable(true);
        gs.setLonAccuracySeconds(interpolate(lonAccuracy[indexA], lonAccuracy[indexB], lonAccuracy[indexC], lonAccuracy[indexD], X, Y));
      }

      if (latAccuracy == null) {
        gs.setLatAccuracyAvailable(false);
      } else {
        gs.setLatAccuracyAvailable(true);
        gs.setLatAccuracySeconds(interpolate(latAccuracy[indexA], latAccuracy[indexB], latAccuracy[indexC], latAccuracy[indexD], X, Y));
      }
<<<<<<< HEAD
    return gs;
=======
    } else {
      synchronized(raf) {
        byte[] b4 = new byte[4];
        long nodeOffset = subGridOffset + (11 * REC_SIZE) + (indexA * REC_SIZE);
        raf.seek(nodeOffset);
        raf.read(b4);
        float latShiftA = NTv2Util.getFloat(b4, bigEndian);
        raf.read(b4);
        float lonShiftA = NTv2Util.getFloat(b4, bigEndian);
        raf.read(b4);
        float latAccuracyA = NTv2Util.getFloat(b4, bigEndian);
        raf.read(b4);
        float lonAccuracyA = NTv2Util.getFloat(b4, bigEndian);

        nodeOffset = subGridOffset + (11 * REC_SIZE) + (indexB * REC_SIZE);
        raf.seek(nodeOffset);
        raf.read(b4);
        float latShiftB = NTv2Util.getFloat(b4, bigEndian);
        raf.read(b4);
        float lonShiftB = NTv2Util.getFloat(b4, bigEndian);
        raf.read(b4);
        float latAccuracyB = NTv2Util.getFloat(b4, bigEndian);
        raf.read(b4);
        float lonAccuracyB = NTv2Util.getFloat(b4, bigEndian);

        nodeOffset = subGridOffset + (11 * REC_SIZE) + (indexC * REC_SIZE);
        raf.seek(nodeOffset);
        raf.read(b4);
        float latShiftC = NTv2Util.getFloat(b4, bigEndian);
        raf.read(b4);
        float lonShiftC = NTv2Util.getFloat(b4, bigEndian);
        raf.read(b4);
        float latAccuracyC = NTv2Util.getFloat(b4, bigEndian);
        raf.read(b4);
        float lonAccuracyC = NTv2Util.getFloat(b4, bigEndian);

        nodeOffset = subGridOffset + (11 * REC_SIZE) + (indexD * REC_SIZE);
        raf.seek(nodeOffset);
        raf.read(b4);
        float latShiftD = NTv2Util.getFloat(b4, bigEndian);
        raf.read(b4);
        float lonShiftD = NTv2Util.getFloat(b4, bigEndian);
        raf.read(b4);
        float latAccuracyD = NTv2Util.getFloat(b4, bigEndian);
        raf.read(b4);
        float lonAccuracyD = NTv2Util.getFloat(b4, bigEndian);

        gs.setLonShiftPositiveWestSeconds(interpolate(lonShiftA, lonShiftB, lonShiftC, lonShiftD, X, Y));

        gs.setLatShiftSeconds(interpolate(latShiftA, latShiftB, latShiftC, latShiftD, X, Y));

        gs.setLonAccuracyAvailable(true);
        gs.setLonAccuracySeconds(interpolate(lonAccuracyA, lonAccuracyB, lonAccuracyC, lonAccuracyD, X, Y));

        gs.setLatAccuracyAvailable(true);
        gs.setLatAccuracySeconds(interpolate(latAccuracyA, latAccuracyB, latAccuracyC, latAccuracyD, X, Y));
      }
    }
>>>>>>> 7c7ae660
  }

  public String getParentSubGridName() {
    return parentSubGridName;
  }

  public String getSubGridName() {
    return subGridName;
  }

  public int getNodeCount() {
    return nodeCount;
  }

  public int getSubGridCount() {
    return (subGrid == null) ? 0 : subGrid.length;
  }

  public NTv2SubGrid getSubGrid(int index) {
    return (subGrid == null) ? null : subGrid[index];
  }

  /**
   * Set an array of Sub Grids of this sub grid
   * @param subGrid
   */
  public void setSubGridArray(NTv2SubGrid[] subGrid) {
    this.subGrid = subGrid == null ? null : Arrays.copyOf(subGrid, subGrid.length);
  }

  @Override
  public String toString() {
    return subGridName;
  }

  /**
   * Returns textual details about the sub grid.
   * @return textual details about the sub grid
   */
  public String getDetails() {
    return new StringBuilder("Sub Grid : ")
      .append(subGridName)
      .append("\nParent   : ")
      .append(parentSubGridName)
      .append("\nCreated  : ")
      .append(created)
      .append("\nUpdated  : ")
      .append(updated)
      .append("\nMin Lat  : ")
      .append(minLat)
      .append("\nMax Lat  : ")
      .append(maxLat)
      .append("\nMin Lon  : ")
      .append(minLon)
      .append("\nMax Lon  : ")
      .append(maxLon)
      .append("\nLat Intvl: ")
      .append(latInterval)
      .append("\nLon Intvl: ")
      .append(lonInterval)
      .append("\nNode Cnt : ")
      .append(nodeCount)
      .toString();
  }

  /**
   * Make a deep clone of this Sub Grid
   * @throws CloneNotSupportedException
   */
  @Override
  public Object clone() throws CloneNotSupportedException {
    NTv2SubGrid clone = (NTv2SubGrid)super.clone();
    // Do a deep clone of the sub grids
    if (subGrid != null) {
      clone.subGrid = new NTv2SubGrid[subGrid.length];
      for (int i = 0; i < subGrid.length; i++) {
        clone.subGrid[i] = (NTv2SubGrid)subGrid[i].clone();
      }
    }
    return clone;
  }

  /**
   * Get maximum latitude value
   * @return maximum latitude
   */
  public double getMaxLat() {
    return maxLat;
  }

  /**
   * Get maximum longitude value
   * @return maximum longitude
   */
  public double getMaxLon() {
    return maxLon;
  }

  /**
   * Get minimum latitude value
   * @return minimum latitude
   */
  public double getMinLat() {
    return minLat;
  }

  /**
   * Get minimum longitude value
   * @return minimum longitude
   */
  public double getMinLon() {
    return minLon;
  }
}<|MERGE_RESOLUTION|>--- conflicted
+++ resolved
@@ -201,15 +201,8 @@
    * Geomatics Department of the University of Melbourne</a>
    * <p>This method is thread safe for both memory based and file based node data.</p>
    * @param gs NTv2GridShift object containing the coordinate to shift and the shift values
-<<<<<<< HEAD
-   * @return the NTv2GridShift object supplied, with values updated.
-   */
-  public NTv2GridShift interpolateGridShift(NTv2GridShift gs) {
-=======
-   * @throws IOException
-   */
-  public void interpolateGridShift(NTv2GridShift gs) throws IOException {
->>>>>>> 7c7ae660
+   */
+  public void interpolateGridShift(NTv2GridShift gs) {
     int lonIndex = (int)((gs.getLonPositiveWestSeconds() - minLon) / lonInterval);
     int latIndex = (int)((gs.getLatSeconds() - minLat) / latInterval);
 
@@ -223,85 +216,23 @@
     int indexC = indexA + lonColumnCount;
     int indexD = indexC + 1;
 
-      gs.setLonShiftPositiveWestSeconds(interpolate(lonShift[indexA], lonShift[indexB], lonShift[indexC], lonShift[indexD], X, Y));
-
-      gs.setLatShiftSeconds(interpolate(latShift[indexA], latShift[indexB], latShift[indexC], latShift[indexD], X, Y));
-
-      if (lonAccuracy == null) {
-        gs.setLonAccuracyAvailable(false);
-      } else {
-        gs.setLonAccuracyAvailable(true);
-        gs.setLonAccuracySeconds(interpolate(lonAccuracy[indexA], lonAccuracy[indexB], lonAccuracy[indexC], lonAccuracy[indexD], X, Y));
-      }
-
-      if (latAccuracy == null) {
-        gs.setLatAccuracyAvailable(false);
-      } else {
-        gs.setLatAccuracyAvailable(true);
-        gs.setLatAccuracySeconds(interpolate(latAccuracy[indexA], latAccuracy[indexB], latAccuracy[indexC], latAccuracy[indexD], X, Y));
-      }
-<<<<<<< HEAD
-    return gs;
-=======
+    gs.setLonShiftPositiveWestSeconds(interpolate(lonShift[indexA], lonShift[indexB], lonShift[indexC], lonShift[indexD], X, Y));
+
+    gs.setLatShiftSeconds(interpolate(latShift[indexA], latShift[indexB], latShift[indexC], latShift[indexD], X, Y));
+
+    if (lonAccuracy == null) {
+      gs.setLonAccuracyAvailable(false);
     } else {
-      synchronized(raf) {
-        byte[] b4 = new byte[4];
-        long nodeOffset = subGridOffset + (11 * REC_SIZE) + (indexA * REC_SIZE);
-        raf.seek(nodeOffset);
-        raf.read(b4);
-        float latShiftA = NTv2Util.getFloat(b4, bigEndian);
-        raf.read(b4);
-        float lonShiftA = NTv2Util.getFloat(b4, bigEndian);
-        raf.read(b4);
-        float latAccuracyA = NTv2Util.getFloat(b4, bigEndian);
-        raf.read(b4);
-        float lonAccuracyA = NTv2Util.getFloat(b4, bigEndian);
-
-        nodeOffset = subGridOffset + (11 * REC_SIZE) + (indexB * REC_SIZE);
-        raf.seek(nodeOffset);
-        raf.read(b4);
-        float latShiftB = NTv2Util.getFloat(b4, bigEndian);
-        raf.read(b4);
-        float lonShiftB = NTv2Util.getFloat(b4, bigEndian);
-        raf.read(b4);
-        float latAccuracyB = NTv2Util.getFloat(b4, bigEndian);
-        raf.read(b4);
-        float lonAccuracyB = NTv2Util.getFloat(b4, bigEndian);
-
-        nodeOffset = subGridOffset + (11 * REC_SIZE) + (indexC * REC_SIZE);
-        raf.seek(nodeOffset);
-        raf.read(b4);
-        float latShiftC = NTv2Util.getFloat(b4, bigEndian);
-        raf.read(b4);
-        float lonShiftC = NTv2Util.getFloat(b4, bigEndian);
-        raf.read(b4);
-        float latAccuracyC = NTv2Util.getFloat(b4, bigEndian);
-        raf.read(b4);
-        float lonAccuracyC = NTv2Util.getFloat(b4, bigEndian);
-
-        nodeOffset = subGridOffset + (11 * REC_SIZE) + (indexD * REC_SIZE);
-        raf.seek(nodeOffset);
-        raf.read(b4);
-        float latShiftD = NTv2Util.getFloat(b4, bigEndian);
-        raf.read(b4);
-        float lonShiftD = NTv2Util.getFloat(b4, bigEndian);
-        raf.read(b4);
-        float latAccuracyD = NTv2Util.getFloat(b4, bigEndian);
-        raf.read(b4);
-        float lonAccuracyD = NTv2Util.getFloat(b4, bigEndian);
-
-        gs.setLonShiftPositiveWestSeconds(interpolate(lonShiftA, lonShiftB, lonShiftC, lonShiftD, X, Y));
-
-        gs.setLatShiftSeconds(interpolate(latShiftA, latShiftB, latShiftC, latShiftD, X, Y));
-
-        gs.setLonAccuracyAvailable(true);
-        gs.setLonAccuracySeconds(interpolate(lonAccuracyA, lonAccuracyB, lonAccuracyC, lonAccuracyD, X, Y));
-
-        gs.setLatAccuracyAvailable(true);
-        gs.setLatAccuracySeconds(interpolate(latAccuracyA, latAccuracyB, latAccuracyC, latAccuracyD, X, Y));
-      }
-    }
->>>>>>> 7c7ae660
+      gs.setLonAccuracyAvailable(true);
+      gs.setLonAccuracySeconds(interpolate(lonAccuracy[indexA], lonAccuracy[indexB], lonAccuracy[indexC], lonAccuracy[indexD], X, Y));
+    }
+
+    if (latAccuracy == null) {
+      gs.setLatAccuracyAvailable(false);
+    } else {
+      gs.setLatAccuracyAvailable(true);
+      gs.setLatAccuracySeconds(interpolate(latAccuracy[indexA], latAccuracy[indexB], latAccuracy[indexC], latAccuracy[indexD], X, Y));
+    }
   }
 
   public String getParentSubGridName() {
